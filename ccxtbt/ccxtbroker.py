--- conflicted
+++ resolved
@@ -29,7 +29,6 @@
 from backtrader.utils.py3 import queue, with_metaclass
 
 from .ccxtstore import CCXTStore
-import json
 
 
 class CCXTOrder(OrderBase):
@@ -110,10 +109,6 @@
             'value': 'canceled'}
     }
 
-<<<<<<< HEAD
-=======
-
->>>>>>> 06156b52
     def __init__(self, broker_mapping=None, debug=False, **kwargs):
         super(CCXTBroker, self).__init__()
 
@@ -127,10 +122,6 @@
             except KeyError:  # might not want to change the mappings
                 pass
 
-<<<<<<< HEAD
-=======
-
->>>>>>> 06156b52
         self.store = CCXTStore(**kwargs)
 
         self.currency = self.store.currency
@@ -138,11 +129,7 @@
         self.positions = collections.defaultdict(Position)
 
         self.debug = debug
-<<<<<<< HEAD
         self.indent = 4  # For pretty printing dictionaries
-=======
-        self.indent = 4 # For pretty printing dictionaries
->>>>>>> 06156b52
 
         self.notifs = queue.Queue()  # holds orders which are notified
 
@@ -225,11 +212,7 @@
         params = params['params'] if 'params' in params else params
 
         ret_ord = self.store.create_order(symbol=data.symbol, order_type=order_type, side=side,
-<<<<<<< HEAD
                                           amount=amount, price=price, params=params)
-=======
-                                         amount=amount, price=price, params=params)
->>>>>>> 06156b52
 
         _order = self.store.fetch_order(ret_ord['id'], data.symbol)
 
@@ -263,10 +246,6 @@
             print('Broker cancel() called')
             print('Fetching Order ID: {}'.format(oID))
 
-<<<<<<< HEAD
-=======
-
->>>>>>> 06156b52
         # check first if the order has already been filled otherwise an error
         # might be raised if we try to cancel an order that is not open.
         ccxt_order = self.store.fetch_order(oID, order.data.symbol)
@@ -274,19 +253,9 @@
         if self.debug:
             print(json.dumps(ccxt_order, indent=self.indent))
 
-<<<<<<< HEAD
         if ccxt_order[self.mappings['closed_order']['key']] == self.mappings['closed_order']['value']:
             return order
 
-        if self.debug:
-            print('Canceling Order ID: {}'.format(oID))
-
-=======
-
-        if ccxt_order[self.mappings['closed_order']['key']] == self.mappings['closed_order']['value']:
-            return order
-
->>>>>>> 06156b52
         ccxt_order = self.store.cancel_order(oID, order.data.symbol)
 
         if self.debug:
